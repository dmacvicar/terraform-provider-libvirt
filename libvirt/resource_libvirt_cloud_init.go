package libvirt

import (
	"context"
	"log"

	libvirt "github.com/digitalocean/go-libvirt"
	"github.com/hashicorp/terraform-plugin-sdk/v2/diag"
	"github.com/hashicorp/terraform-plugin-sdk/v2/helper/schema"
)

func resourceCloudInitDisk() *schema.Resource {
	return &schema.Resource{
		CreateContext: resourceCloudInitDiskCreate,
		ReadContext:   resourceCloudInitDiskRead,
		DeleteContext: resourceCloudInitDiskDelete,
		Schema: map[string]*schema.Schema{
			"host" : {
				Type:     schema.TypeString,
				Optional: true,
				ForceNew: true,
			},
			"name": {
				Type:     schema.TypeString,
				Required: true,
				ForceNew: true,
			},
			"pool": {
				Type:     schema.TypeString,
				Optional: true,
				Default:  "default",
				ForceNew: true,
			},
			"user_data": {
				Type:     schema.TypeString,
				Optional: true,
				ForceNew: true,
			},
			"meta_data": {
				Type:     schema.TypeString,
				Optional: true,
				ForceNew: true,
			},
			"network_config": {
				Type:     schema.TypeString,
				Optional: true,
				ForceNew: true,
			},
		},
	}
}

func resourceCloudInitDiskCreate(ctx context.Context, d *schema.ResourceData, meta interface{}) diag.Diagnostics {
	log.Printf("[DEBUG] creating cloudinit")

	uri := d.Get("host").(string)
	client := meta.(*Client)
	virConn, err := meta.(*Client).Connection(&uri)
	if virConn == nil {
		return diag.Errorf("unable to connect for cloud-init creation: %v", err)
	}

	cloudInit := newCloudInitDef()
	cloudInit.UserData = d.Get("user_data").(string)
	cloudInit.MetaData = d.Get("meta_data").(string)
	cloudInit.NetworkConfig = d.Get("network_config").(string)
	cloudInit.Name = d.Get("name").(string)
	cloudInit.PoolName = d.Get("pool").(string)

	log.Printf("[INFO] cloudInit: %+v", cloudInit)

	iso, err := cloudInit.CreateIso()
	if err != nil {
		return diag.FromErr(err)
	}

<<<<<<< HEAD
	client.poolMutexKV.Lock(cloudInit.PoolName)
=======
	poolMutex := client.GetLock(&uri)
	poolMutex.Lock(cloudInit.PoolName)
>>>>>>> 112116ad
	key, err := cloudInit.UploadIso(virConn, iso)
	if err != nil {
		return diag.FromErr(err)
	}
<<<<<<< HEAD
	client.poolMutexKV.Unlock(cloudInit.PoolName)
=======
	poolMutex.Unlock(cloudInit.PoolName)
>>>>>>> 112116ad
	d.SetId(key)

	return resourceCloudInitDiskRead(ctx, d, meta)
}

func resourceCloudInitDiskRead(ctx context.Context, d *schema.ResourceData, meta interface{}) diag.Diagnostics {
	uri := d.Get("host").(string)
	virConn, err := meta.(*Client).Connection(&uri)
	if virConn == nil {
		return diag.Errorf("unable to connect for cloud-init read: %v", err)
	}

	ci, err := newCloudInitDefFromRemoteISO(ctx, virConn, d.Id())
	if err != nil {
		if isError(err, libvirt.ErrNoStorageVol) {
			d.SetId("")
			return nil
		}
		return diag.Errorf("error while retrieving remote ISO: %s", err)
	}
	d.Set("pool", ci.PoolName)
	d.Set("name", ci.Name)
	d.Set("user_data", ci.UserData)
	d.Set("meta_data", ci.MetaData)
	d.Set("network_config", ci.NetworkConfig)
	return nil
}

func resourceCloudInitDiskDelete(ctx context.Context, d *schema.ResourceData, meta interface{}) diag.Diagnostics {
	client := meta.(*Client)
	uri := d.Get("host").(string)
	virConn, err := meta.(*Client).Connection(&uri)
	if virConn == nil {
		return diag.Errorf("unable to connect for cloud-init deletion: %v", err)
	}

	key, err := getCloudInitVolumeKeyFromTerraformID(d.Id())
	if err != nil {
		return diag.FromErr(err)
	}

	poolName := d.Get("pool").(string)

<<<<<<< HEAD
	client.poolMutexKV.Lock(poolName)
	res := volumeDelete(ctx, virConn, key)
	client.poolMutexKV.Unlock(poolName)

	return diag.FromErr(res)
=======
	poolMutex := client.GetLock(&uri)
	poolMutex.Lock(poolName)
	defer poolMutex.Unlock(poolName)

	return diag.FromErr(volumeDelete(ctx, virConn, key))
>>>>>>> 112116ad
}<|MERGE_RESOLUTION|>--- conflicted
+++ resolved
@@ -74,21 +74,13 @@
 		return diag.FromErr(err)
 	}
 
-<<<<<<< HEAD
-	client.poolMutexKV.Lock(cloudInit.PoolName)
-=======
 	poolMutex := client.GetLock(&uri)
 	poolMutex.Lock(cloudInit.PoolName)
->>>>>>> 112116ad
 	key, err := cloudInit.UploadIso(virConn, iso)
 	if err != nil {
 		return diag.FromErr(err)
 	}
-<<<<<<< HEAD
-	client.poolMutexKV.Unlock(cloudInit.PoolName)
-=======
 	poolMutex.Unlock(cloudInit.PoolName)
->>>>>>> 112116ad
 	d.SetId(key)
 
 	return resourceCloudInitDiskRead(ctx, d, meta)
@@ -132,17 +124,9 @@
 
 	poolName := d.Get("pool").(string)
 
-<<<<<<< HEAD
-	client.poolMutexKV.Lock(poolName)
-	res := volumeDelete(ctx, virConn, key)
-	client.poolMutexKV.Unlock(poolName)
-
-	return diag.FromErr(res)
-=======
 	poolMutex := client.GetLock(&uri)
 	poolMutex.Lock(poolName)
 	defer poolMutex.Unlock(poolName)
 
 	return diag.FromErr(volumeDelete(ctx, virConn, key))
->>>>>>> 112116ad
 }