--- conflicted
+++ resolved
@@ -1,12 +1,7 @@
 package libvirt
 
 import (
-<<<<<<< HEAD
-	libvirt "github.com/digitalocean/go-libvirt"
-	"github.com/dmacvicar/terraform-provider-libvirt/libvirt/helper/mutexkv"
-=======
 	"log"
->>>>>>> 112116ad
 	"github.com/hashicorp/terraform-plugin-sdk/v2/helper/schema"
 )
 
@@ -57,18 +52,11 @@
 
 func providerConfigure(d *schema.ResourceData) (interface{}, error) {
 	// don't do much of anything since we connect on demand and to potentially multiple targets
-<<<<<<< HEAD
-	client := &Client{
-		defaultURI: d.Get("uri").(string),
-		poolMutexKV: mutexkv.NewMutexKV(),
-		connections: make(map[string]*libvirt.Libvirt),
-=======
 	uri := d.Get("uri").(string)
 	log.Printf("[DEBUG] configuring provider - default URI is '%v'", uri)
 	client := &Client{
 		defaultURI: uri,
 		connections: make(map[string]*Connection),
->>>>>>> 112116ad
 	}
 
 	return client, nil
