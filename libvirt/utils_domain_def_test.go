--- conflicted
+++ resolved
@@ -12,10 +12,6 @@
 }
 
 func TestSplitKernelCmdLine(t *testing.T) {
-<<<<<<< HEAD
-	e := []map[string]string{{"foo": "bar"}, {"foo": "bar", "key": "val"}, {"_": "nosplash rw"}}
-	r, err := splitKernelCmdLine("foo=bar foo=bar key=val nosplash rw")
-=======
 	e := []map[string]string{
 		{"foo": "bar"},
 		{
@@ -24,7 +20,6 @@
 			"root": "UUID=aa52d618-a2c4-4aad-aeb7-68d9e3a2c91d"},
 		{"_": "nosplash rw"}}
 	r, err := splitKernelCmdLine("foo=bar foo=bar key=val root=UUID=aa52d618-a2c4-4aad-aeb7-68d9e3a2c91d nosplash rw")
->>>>>>> 79e8a4ee
 	if !reflect.DeepEqual(r, e) {
 		t.Fatalf("got='%s' expected='%s'", spew.Sdump(r), spew.Sdump(e))
 	}
