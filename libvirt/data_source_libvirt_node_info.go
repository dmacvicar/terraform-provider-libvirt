--- conflicted
+++ resolved
@@ -29,14 +29,6 @@
 		Read: resourceLibvirtNodeInfoRead,
 		Schema: map[string]*schema.Schema{
 			"host" : {
-<<<<<<< HEAD
-				Type:     schema.TypeString,
-				Optional: true,
-				ForceNew: true,
-			},
-			"cpu_model": {
-=======
->>>>>>> 112116ad
 				Type:     schema.TypeString,
 				Optional: true,
 				ForceNew: true,
@@ -145,8 +137,6 @@
 	Threads int `xml:"threads,attr"`
 }
 
-<<<<<<< HEAD
-=======
 type Topology struct {
 	Cells []Cell `xml:"cells>cell"`
 }
@@ -192,7 +182,7 @@
 }
 
 func resourceLibvirtNodeInfoRead(d *schema.ResourceData, meta interface{}) error {
->>>>>>> 112116ad
+
 	uri := d.Get("host").(string)
 	virConn, err := meta.(*Client).Connection(&uri)
 	if virConn == nil {
