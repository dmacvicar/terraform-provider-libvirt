--- conflicted
+++ resolved
@@ -434,19 +434,6 @@
 		return err
 	}
 
-<<<<<<< HEAD
-	if firmware, ok := d.GetOk("firmware"); ok {
-		firmwareFile := firmware.(string)
-		if _, err := os.Stat(firmwareFile); os.IsNotExist(err) {
-			return fmt.Errorf("could not find firmware file '%s'", firmwareFile)
-		}
-		domainDef.OS.Loader = &libvirtxml.DomainLoader{
-			Path:     firmwareFile,
-			Readonly: "yes",
-			Type:     "pflash",
-			Secure:   "no",
-		}
-=======
 	connectURI, err := virConn.GetURI()
 	if err != nil {
 		return fmt.Errorf("Error retrieving libvirt connection URI: %s", err)
@@ -457,7 +444,6 @@
 	if err != nil {
 		return fmt.Errorf("Error serializing libvirt domain: %s", err)
 	}
->>>>>>> 9a295c37
 
 	log.Printf("[DEBUG] Creating libvirt domain with XML:\n%s", data)
 
