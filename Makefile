LDFLAGS += -X main.version=$$(git describe --always --abbrev=40 --dirty)

# default  args for tests
TEST_ARGS_DEF := -covermode=count -coverprofile=profile.cov

default: build

terraform-provider-libvirt:
	go build -ldflags "${LDFLAGS}"

build: terraform-provider-libvirt

install:
	go install -ldflags "${LDFLAGS}"

# unit tests
# usage:
# - run all the unit tests: make test
# - run some particular test: make test TEST_ARGS="-run TestAccLibvirtDomain_Cpu"
test:
	go test -v $(TEST_ARGS_DEF) $(TEST_ARGS) ./libvirt

# acceptance tests
# usage:
#
# - run all the acceptance tests:
#   make testacc
#
# - run some particular test:
#   make testacc TEST_ARGS="-run TestAccLibvirtDomain_Cpu"
#
# - run all the network test with a verbose loglevel:
#   TF_LOG=DEBUG make testacc TEST_ARGS="-run TestAccLibvirtNet*"
#
testacc:
	./travis/run-tests-acceptance $(TEST_ARGS)

golangcilint:
	golangci-lint run

tflint:
	terraform fmt -write=false -check=true -diff=true examples/

lint: golangcilint tflint

clean:
	rm -f terraform-provider-libvirt

cleanup:
	./travis/cleanup.sh

<<<<<<< HEAD
.PHONY: build install test testacc vet-check fmt-check lint-check terraform-provider-libvirt
=======
.PHONY: build install test testacc tflint golangcilint lint
>>>>>>> f3813d87
<|MERGE_RESOLUTION|>--- conflicted
+++ resolved
@@ -49,8 +49,4 @@
 cleanup:
 	./travis/cleanup.sh
 
-<<<<<<< HEAD
-.PHONY: build install test testacc vet-check fmt-check lint-check terraform-provider-libvirt
-=======
-.PHONY: build install test testacc tflint golangcilint lint
->>>>>>> f3813d87
+.PHONY: build install test testacc tflint golangcilint lint terraform-provider-libvirt